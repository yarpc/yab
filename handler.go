--- conflicted
+++ resolved
@@ -69,11 +69,7 @@
 		makeInitialRequest(r.out, r.transport, r.serializer, req)
 	}
 
-<<<<<<< HEAD
-	runBenchmark(r.out, r.logger, r.opts, r.resolved, req.Method, benchmarkMethod{
-=======
 	runBenchmark(r.out, r.logger, r.opts, r.resolved, req.Method, benchmarkUnaryMethod{
->>>>>>> 6bbb6d8b
 		serializer: r.serializer,
 		req:        req,
 	})
