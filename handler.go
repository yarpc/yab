--- conflicted
+++ resolved
@@ -88,41 +88,7 @@
 		r.out.Fatalf("Failed while preparing the request: %v\n", err)
 	}
 
-<<<<<<< HEAD
-	// Records stream requests for benchmark.
-	var streamRequestMessages [][]byte
-
-	nextBodyFn := func() ([]byte, error) {
-		msg, err := streamMsgReader.NextBody()
-		if err == io.EOF {
-			return nil, err
-		}
-		if err != nil {
-			return nil, fmt.Errorf("Failed while reading stream input: %v", err)
-		}
-
-		streamRequestMessages = append(streamRequestMessages, msg)
-
-		return msg, nil
-	}
-
-	responseHandlerFn := func(body []byte) error {
-		res, err := r.serializer.Response(&transport.Response{Body: body})
-		if err != nil {
-			return fmt.Errorf("Failed while serializing stream response: %v", err)
-		}
-
-		bs, err := json.MarshalIndent(res, "", "  ")
-		if err != nil {
-			return fmt.Errorf("Failed to convert map to JSON: %v\nMap: %+v", err, res)
-		}
-
-		r.out.Printf("%s\n\n", bs)
-		return nil
-	}
-=======
 	nextBodyFn := streamRequestSupplier(streamMsgReader)
->>>>>>> 7d126f32
 
 	if r.shouldMakeInitialRequest() {
 		if err = makeStreamRequest(r.transport, streamReq, r.serializer, nextBodyFn, r.responseHandler); err != nil {
