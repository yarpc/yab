--- conflicted
+++ resolved
@@ -92,11 +92,7 @@
 		r.out.Fatalf("Failed while preparing the request: %v\n", err)
 	}
 
-<<<<<<< HEAD
-	streamIO := newStreamIOProvider(r.out, r.serializer, streamMsgReader)
-=======
 	streamIO := newStreamIOInitializer(r.out, r.serializer, streamMsgReader)
->>>>>>> 2a495adb
 
 	if r.shouldMakeInitialRequest() {
 		if err = makeStreamRequest(r.transport, streamReq, r.serializer, streamIO); err != nil {
@@ -320,21 +316,15 @@
 	return nil
 }
 
-<<<<<<< HEAD
-// streamIOHandler uses provided stream message reader to provide stream
-// IO methods to read requests one by one and handle responses.
-//
-// It also records all the requests which are needed for benchmark, this is
-// useful when there are warmup requests and benchmark requests together.
-type streamIOHandler struct {
-	eofReached     bool     // true if stream message reader has reached EOF
-	streamRequests [][]byte // recorded stream requests
-=======
 // streamIOInitializer uses provided stream message reader to provide stream
 // IO methods to get next requests and handle responses.
+//
+// It also records all the requests read from provided stream message reader
+// which can be passed to benchmark, useful when user wants warmup + benchmark
+// requests together.
 type streamIOInitializer struct {
-	eofReached bool // flag indicates if streamMsgReader returned EOF
->>>>>>> 2a495adb
+	eofReached     bool     // flag indicates if streamMsgReader returned EOF
+	streamRequests [][]byte // recorded stream requests
 
 	out             output
 	serializer      encoding.Serializer
@@ -342,13 +332,6 @@
 }
 
 // NextRequest returns the next stream request body from the given stream
-<<<<<<< HEAD
-// message reader.
-// Note: this method must not be called once EOF has been returned.
-func (s *streamIOHandler) NextRequest() ([]byte, error) {
-	msg, err := s.streamMsgReader.NextBody()
-	if err == io.EOF {
-=======
 // message reader. It returns EOF when there are no more messages to be read
 // from the provided stream message reader.
 func (s *streamIOInitializer) NextRequest() ([]byte, error) {
@@ -360,28 +343,19 @@
 	if err == io.EOF {
 		s.eofReached = true
 
->>>>>>> 2a495adb
 		return nil, err
 	}
 	if err != nil {
 		return nil, fmt.Errorf("Failed while reading stream input: %v", err)
 	}
 
-<<<<<<< HEAD
 	s.streamRequests = append(s.streamRequests, msg)
 
-	return msg, nil
-}
-
-// HandleResponse validates the response bytes and prints indented JSON body.
-func (s *streamIOHandler) HandleResponse(body []byte) error {
-=======
 	return msg, nil
 }
 
 // HandleResponse deserializes the given response bytes and prints indented JSON body.
 func (s *streamIOInitializer) HandleResponse(body []byte) error {
->>>>>>> 2a495adb
 	res, err := s.serializer.Response(&transport.Response{Body: body})
 	if err != nil {
 		return fmt.Errorf("Failed while serializing stream response: %v", err)
@@ -396,9 +370,8 @@
 	return nil
 }
 
-<<<<<<< HEAD
 // allRequests returns all the requests from the stream reader.
-func (s *streamIOHandler) allRequests() [][]byte {
+func (s *streamIOInitializer) allRequests() [][]byte {
 	for !s.eofReached {
 		if _, err := s.NextRequest(); err != nil && err != io.EOF {
 			s.out.Fatalf("%v\n", err)
@@ -408,14 +381,9 @@
 	return s.streamRequests
 }
 
-// newStreamIOProvider returns streamIO which also records requests.
-func newStreamIOProvider(out output, serializer encoding.Serializer, streamMsgReader encoding.StreamRequestReader) *streamIOHandler {
-	return &streamIOHandler{
-=======
 // newStreamIOInitializer returns streamIO which also records requests.
 func newStreamIOInitializer(out output, serializer encoding.Serializer, streamMsgReader encoding.StreamRequestReader) *streamIOInitializer {
 	return &streamIOInitializer{
->>>>>>> 2a495adb
 		out:             out,
 		serializer:      serializer,
 		streamMsgReader: streamMsgReader,
