--- conflicted
+++ resolved
@@ -159,11 +159,7 @@
 			m.req.Method = tt.reqMethod
 		}
 
-<<<<<<< HEAD
-		res, err := m.Call(tp)
-=======
 		callResult, err := m.Call(tp)
->>>>>>> 5394321a
 		if tt.wantErr != "" {
 			if assert.Error(t, err, "call should fail") {
 				assert.Contains(t, err.Error(), tt.wantErr, "call should return 0 duration")
@@ -172,11 +168,7 @@
 		}
 
 		assert.NoError(t, err, "call should not fail")
-<<<<<<< HEAD
-		assert.True(t, res.Latency() > time.Microsecond, "duration was too short, got %v", res.Latency())
-=======
 		assert.True(t, callResult.Latency() > time.Microsecond, "duration was too short, got %v", callResult.Latency())
->>>>>>> 5394321a
 	}
 }
 
