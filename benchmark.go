--- conflicted
+++ resolved
@@ -25,7 +25,6 @@
 	"errors"
 	"fmt"
 	"math"
-	"math/rand"
 	"os"
 	"os/signal"
 	"runtime"
@@ -33,7 +32,6 @@
 	"sync"
 	"time"
 
-	"github.com/opentracing/opentracing-go"
 	"github.com/yarpc/yab/limiter"
 	"github.com/yarpc/yab/statsd"
 	"github.com/yarpc/yab/transport"
@@ -49,17 +47,6 @@
 	// the same array around to multiple functions
 	_quantiles = []float64{0.5000, 0.9000, 0.9500, 0.9900, 0.9990, 0.9995, 1.0000}
 )
-
-type peerTransport struct {
-	transport.Transport
-	peerID int
-}
-
-// benchmarker exposes method to dispatch requests for benchmark.
-type benchmarker interface {
-	// Call dispatches a request using the provided transport.
-	Call(transport.Transport) (time.Duration, error)
-}
 
 // Parameters holds values of all benchmark parameters
 type Parameters struct {
@@ -122,15 +109,9 @@
 	return o.MaxDuration != 0 || o.MaxRequests != 0
 }
 
-<<<<<<< HEAD
-func runWorker(t transport.Transport, m benchmarker, s *benchmarkState, run *limiter.Run, logger *zap.Logger) {
-	for cur := run; cur.More(); {
-		latency, err := m.Call(t)
-=======
 func runWorker(t transport.Transport, b benchmarker, s *benchmarkState, run *limiter.Run, logger *zap.Logger) {
 	for cur := run; cur.More(); {
 		latency, err := b.Call(t)
->>>>>>> 6bbb6d8b
 		if err != nil {
 			s.recordError(err)
 			// TODO: Add information about which peer specifically failed.
@@ -142,11 +123,7 @@
 	}
 }
 
-<<<<<<< HEAD
-func runBenchmark(out output, logger *zap.Logger, allOpts Options, resolved resolvedProtocolEncoding, methodName string, m benchmarker) {
-=======
 func runBenchmark(out output, logger *zap.Logger, allOpts Options, resolved resolvedProtocolEncoding, methodName string, b benchmarker) {
->>>>>>> 6bbb6d8b
 	opts := allOpts.BOpts
 
 	if err := opts.validate(); err != nil {
@@ -190,11 +167,7 @@
 
 	// Warm up number of connections.
 	logger.Debug("Warming up connections.", zap.Int("numConns", numConns))
-<<<<<<< HEAD
-	connections, err := warmTransports(m, numConns, allOpts.TOpts, resolved, opts.WarmupRequests)
-=======
 	connections, err := warmTransports(b, numConns, allOpts.TOpts, resolved, opts.WarmupRequests)
->>>>>>> 6bbb6d8b
 	if err != nil {
 		out.Fatalf("Failed to warmup connections for benchmark: %v", err)
 	}
@@ -237,11 +210,7 @@
 			wg.Add(1)
 			go func(c peerTransport) {
 				defer wg.Done()
-<<<<<<< HEAD
-				runWorker(c.Transport, m, state, run, logger)
-=======
 				runWorker(c, b, state, run, logger)
->>>>>>> 6bbb6d8b
 			}(c)
 		}
 	}
@@ -342,64 +311,4 @@
 		out.Printf("\n!!Benchmark interrupted!!\n")
 		r.Stop()
 	}()
-}
-
-func peerBalancer(peers []string) func(i int) (string, int) {
-	numPeers := len(peers)
-	startOffset := rand.Intn(numPeers)
-	return func(i int) (string, int) {
-		offset := (startOffset + i) % numPeers
-		return peers[offset], offset
-	}
-}
-
-// warmTransport warms up a transport and returns it. The transport is warmed
-// up by making some number of requests through it.
-func warmTransport(m benchmarker, opts TransportOptions, resolved resolvedProtocolEncoding, warmupRequests int) (transport.Transport, error) {
-	transport, err := getTransport(opts, resolved, opentracing.NoopTracer{})
-	if err != nil {
-		return nil, err
-	}
-
-	for i := 0; i < warmupRequests; i++ {
-		if _, err := m.Call(transport); err != nil {
-			return nil, err
-		}
-	}
-
-	return transport, nil
-}
-
-// warmTransports returns n transports that have been warmed up.
-// No requests may fail during the warmup period.
-func warmTransports(m benchmarker, n int, tOpts TransportOptions, resolved resolvedProtocolEncoding, warmupRequests int) ([]peerTransport, error) {
-	peerFor := peerBalancer(tOpts.Peers)
-	transports := make([]peerTransport, n)
-	errs := make([]error, n)
-
-	var wg sync.WaitGroup
-	for i := range transports {
-		wg.Add(1)
-		go func(i int, tOpts TransportOptions) {
-			defer wg.Done()
-
-			peerHostPort, peerIndex := peerFor(i)
-			tOpts.Peers = []string{peerHostPort}
-
-			tp, err := warmTransport(m, tOpts, resolved, warmupRequests)
-			transports[i] = peerTransport{tp, peerIndex}
-			errs[i] = err
-		}(i, tOpts)
-	}
-
-	wg.Wait()
-
-	// If we hit any errors, return the first one.
-	for _, err := range errs {
-		if err != nil {
-			return nil, err
-		}
-	}
-
-	return transports, nil
 }