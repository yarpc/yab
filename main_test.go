--- conflicted
+++ resolved
@@ -893,12 +893,8 @@
 	}
 	transportOpts := s.transportOpts()
 	transportOpts.CallerName = ""
-<<<<<<< HEAD
-	buf, out := getOutput(t)
 	logger := getTestLogger()
-=======
 	buf, _, out := getOutput(t)
->>>>>>> 91961f89
 	runWithOptions(Options{
 		ROpts: validRequestOpts,
 		TOpts: transportOpts,
